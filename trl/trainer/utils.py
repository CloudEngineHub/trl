# Copyright 2020-2025 The HuggingFace Team. All rights reserved.
#
# Licensed under the Apache License, Version 2.0 (the "License");
# you may not use this file except in compliance with the License.
# You may obtain a copy of the License at
#
#     http://www.apache.org/licenses/LICENSE-2.0
#
# Unless required by applicable law or agreed to in writing, software
# distributed under the License is distributed on an "AS IS" BASIS,
# WITHOUT WARRANTIES OR CONDITIONS OF ANY KIND, either express or implied.
# See the License for the specific language governing permissions and
# limitations under the License.

import dataclasses
import importlib.resources as pkg_resources
import json
import os
import random
import socket
import warnings
from collections.abc import Mapping, Sequence, Sized
from dataclasses import dataclass, field
from importlib.metadata import version
from itertools import accumulate
from typing import Any, Literal, Optional, TypeVar, Union

import numpy as np
import pandas as pd
import torch
import torch.nn.functional as F
import torch.utils.data
import transformers
from accelerate import Accelerator, PartialState, logging
from accelerate.state import AcceleratorState
from huggingface_hub import ModelCard, ModelCardData
from torch.nn.utils.rnn import pad_sequence
from torch.utils.data import Sampler
from transformers import (
    AutoConfig,
    BitsAndBytesConfig,
    EvalPrediction,
    GenerationConfig,
    PreTrainedModel,
    PreTrainedTokenizerBase,
    TrainerState,
    TrainingArguments,
    is_comet_available,
)
from transformers.utils import (
    ModelOutput,
    is_peft_available,
    is_rich_available,
    is_torch_mlu_available,
    is_torch_npu_available,
    is_torch_xpu_available,
)

from ..trainer.model_config import ModelConfig


if is_rich_available():
    from rich.console import Console
    from rich.panel import Panel
    from rich.table import Table
    from rich.text import Text

if is_comet_available():
    import comet_ml

if is_peft_available():
    from peft import LoraConfig, PeftConfig


logger = logging.get_logger(__name__)


@dataclass
class DataCollatorForChatML:
    """
    Data collator for ChatML format datasets.
    """

    tokenizer: PreTrainedTokenizerBase
    ignore_index: int = -100
    max_length: int = None
    prompt_key: str = "prompt"
    messages_key: str = "messages"

    def __post_init__(self):
        if self.tokenizer.pad_token_id is None:
            raise ValueError("The tokenizer does not have a pad token. Please set `pad_token_id` in the tokenizer.")
        if self.max_length is None:
            # set a sensible default
            self.max_length = min(self.tokenizer.model_max_length, 1024)

    def __call__(self, examples: list[dict[str, Any]]) -> dict[str, torch.Tensor]:
        input_ids = []
        attention_mask = []
        prompts_input_ids = []
        prompt_attention_mask = []
        labels = []

        for example in examples:
            formatted_prompt = example.get(self.prompt_key, None)
            if formatted_prompt is None:
                prompt = example[self.messages_key][:-1]
                formatted_prompt = self.tokenizer.apply_chat_template(
                    prompt, tokenize=False, add_generation_prompt=True
                )

            if "input_ids" not in example:
                message = example[self.messages_key]
                formatted_message = self.tokenizer.apply_chat_template(
                    message, tokenize=False, add_generation_prompt=False
                )
                tokenized_message = self.tokenizer(
                    formatted_message,
                    truncation=True,
                    max_length=self.max_length,
                    padding=False,
                    return_tensors=None,
                    add_special_tokens=False,
                )
                input_ids.append(tokenized_message["input_ids"])
                if "attention_mask" in example:
                    attention_mask.append(tokenized_message["attention_mask"])
                else:
                    attention_mask.append([1] * len(tokenized_message["input_ids"]))
            else:
                input_ids.append(example["input_ids"])
                if "attention_mask" in example:
                    attention_mask.append(example["attention_mask"])
                else:
                    attention_mask.append([1] * len(example["input_ids"]))

            tokenized_prompt = self.tokenizer(
                formatted_prompt,
                truncation=True,
                max_length=len(input_ids[-1]),
                padding=False,
                return_tensors=None,
                add_special_tokens=False,
            )

            prompts_input_ids.append(tokenized_prompt["input_ids"])
            prompt_attention_mask.append(tokenized_prompt["attention_mask"])

            # Create the labels that will have all but the completion tokens of the example["input_ids"] set to ignore_index
            label = [self.ignore_index] * len(input_ids[-1])
            completion_start_idx = len(tokenized_prompt["input_ids"])
            label[completion_start_idx:] = input_ids[-1][completion_start_idx:]
            labels.append(label)

        # convert to list of tensors and pad
        input_ids = [torch.tensor(ids, dtype=torch.long) for ids in input_ids]
        attention_mask = [torch.tensor(mask, dtype=torch.long) for mask in attention_mask]
        labels = [torch.tensor(label, dtype=torch.long) for label in labels]
        input_ids = pad(input_ids, padding_side="left", padding_value=self.tokenizer.pad_token_id)
        attention_mask = pad(attention_mask, padding_side="left", padding_value=0)
        labels = pad(labels, padding_side="left", padding_value=self.ignore_index)

        prompts_input_ids = [torch.tensor(ids, dtype=torch.long) for ids in prompts_input_ids]
        prompt_attention_mask = [torch.tensor(mask, dtype=torch.long) for mask in prompt_attention_mask]
        prompts_input_ids = pad(prompts_input_ids, padding_side="left", padding_value=self.tokenizer.pad_token_id)
        prompt_attention_mask = pad(prompt_attention_mask, padding_side="left", padding_value=0)

        return {
            "input_ids": input_ids,
            "attention_mask": attention_mask,
            "labels": labels,
            "prompts": prompts_input_ids,
            "prompt_attention_mask": prompt_attention_mask,
        }


def _is_port_free(port: int, host: str = "127.0.0.1") -> bool:
    try:
        with socket.socket(socket.AF_INET, socket.SOCK_STREAM) as s:
            s.setsockopt(socket.SOL_SOCKET, socket.SO_REUSEADDR, 1)
            s.bind((host, port))
            return True
    except OSError:
        return False


def _find_free_port() -> int:
    candidates = (29500, 23456, 12355, 12345)
    for p in candidates:
        if _is_port_free(p):
            return p
    with socket.socket(socket.AF_INET, socket.SOCK_STREAM) as s:
        s.bind(("", 0))
        return s.getsockname()[1]


def ensure_master_addr_port(addr: Optional[str] = None, port: Optional[int] = None) -> None:
    """
    Ensure `MASTER_ADDR`/`MASTER_PORT` are set safely.

    - Respects existing environment variables.
    - Defaults `MASTER_ADDR` to localhost if unset.
    - Chooses a free TCP port if `MASTER_PORT` is unset to avoid collisions.
    - If `MASTER_PORT` is set to `"0"` or `"auto"`, it is resolved to a free port.
    """
    os.environ["MASTER_ADDR"] = os.environ.get("MASTER_ADDR") or addr or "localhost"

    env_port = os.environ.get("MASTER_PORT", "").strip().lower()
    if port is None and env_port not in {"", "0", "auto"}:
        try:
            port = int(env_port)
        except ValueError:
            pass

    os.environ["MASTER_PORT"] = str(_find_free_port() if port in (None, 0) else port)


@dataclass
class RewardDataCollatorWithPadding:
    r"""
    Reward DataCollator class that pads the inputs to the maximum length of the batch.

    > [!WARNING]
    > This class is deprecated and will be removed in version 0.27.0. Please use
    `trl.trainer.reward_trainer.DataCollatorForPreference` instead.

    Args:
        tokenizer (`PreTrainedTokenizerBase`):
            The tokenizer used for encoding the data.
        padding (`Union[bool, str, `PaddingStrategy`]`, `optional`, defaults to `True`):
            padding_strategy to pass to the tokenizer.
        pad_to_multiple_of (`int` or `None`, `optional`, defaults to `None`):
            If set will pad the sequence to a multiple of the provided value.
        return_tensors (`str`, `optional`, defaults to `"pt"`):
            The tensor type to use.
    """

    tokenizer: PreTrainedTokenizerBase
    padding: Union[bool, str] = True
    pad_to_multiple_of: Optional[int] = None
    return_tensors: str = "pt"

    def __init__(self, *args, **kwargs) -> None:
        warnings.warn(
            "The `RewardDataCollatorWithPadding` is deprecated and will be removed in version 0.27.0. Please use "
            "`trl.trainer.reward_trainer.DataCollatorForPreference` instead.",
            DeprecationWarning,
        )
        super().__init__(*args, **kwargs)

    def __call__(self, features: list[dict[str, Any]]) -> dict[str, Any]:
        features_chosen = []
        features_rejected = []
        margin = []
        # check if we have a margin. If we do, we need to batch it as well
        has_margin = "margin" in features[0]
        for feature in features:
            # check if the keys are named as expected
            if (
                "input_ids_chosen" not in feature
                or "input_ids_rejected" not in feature
                or "attention_mask_chosen" not in feature
                or "attention_mask_rejected" not in feature
            ):
                raise ValueError(
                    "The features should include `input_ids_chosen`, `attention_mask_chosen`, `input_ids_rejected` and `attention_mask_rejected`"
                )

            features_chosen.append(
                {
                    "input_ids": feature["input_ids_chosen"],
                    "attention_mask": feature["attention_mask_chosen"],
                }
            )
            features_rejected.append(
                {
                    "input_ids": feature["input_ids_rejected"],
                    "attention_mask": feature["attention_mask_rejected"],
                }
            )
            if has_margin:
                margin.append(feature["margin"])
        batch_chosen = self.tokenizer.pad(
            features_chosen,
            padding=self.padding,
            pad_to_multiple_of=self.pad_to_multiple_of,
            return_tensors=self.return_tensors,
        )
        batch_rejected = self.tokenizer.pad(
            features_rejected,
            padding=self.padding,
            pad_to_multiple_of=self.pad_to_multiple_of,
            return_tensors=self.return_tensors,
        )
        batch = {
            "input_ids_chosen": batch_chosen["input_ids"],
            "attention_mask_chosen": batch_chosen["attention_mask"],
            "input_ids_rejected": batch_rejected["input_ids"],
            "attention_mask_rejected": batch_rejected["attention_mask"],
            "return_loss": True,
        }
        if has_margin:
            margin = torch.tensor(margin, dtype=torch.float)
            batch["margin"] = margin
        return batch


def pad(
    tensors: list[torch.Tensor],
    padding_value: int = 0,
    padding_side: str = "right",
    pad_to_multiple_of: Optional[int] = None,
) -> torch.Tensor:
    """
    Pads a list of tensors to the same shape along the first dimension.

    Args:
        tensors (`list[torch.Tensor]`):
            List of input tensors to pad.
        padding_value (`int`):
            Value to use for padding. Default is 0.
        padding_side (`str`):
            Side on which to add padding. Must be 'left' or 'right'. Default is 'right'.
        pad_to_multiple_of (`int`, *optional*):
            If set will pad the sequence to a multiple of the provided value.

    Returns:
        `torch.Tensor`:
            A single tensor containing the padded tensors.

    Examples:
    ```python
    >>> import torch

    >>> pad([torch.tensor([1, 2, 3]), torch.tensor([4, 5])])
    tensor([[1, 2, 3],
            [4, 5, 0]])

    >>> pad([torch.tensor([[1, 2], [3, 4]]), torch.tensor([[5, 6]])])
    tensor([[[1, 2],
            [3, 4]],
            [[5, 6],
            [0, 0]]])
    ```
    """
    # Determine the maximum shape for each dimension
    output_shape = np.max([t.shape for t in tensors], 0).tolist()

    # Apply pad_to_multiple_of to the first (sequence) dimension
    if pad_to_multiple_of is not None:
        remainder = output_shape[0] % pad_to_multiple_of
        if remainder != 0:
            output_shape[0] += pad_to_multiple_of - remainder

    # Create an output tensor filled with the padding value
    output = torch.full((len(tensors), *output_shape), padding_value, dtype=tensors[0].dtype, device=tensors[0].device)

    for i, t in enumerate(tensors):
        if padding_side == "left":
            seq_start = output_shape[0] - t.shape[0]
        elif padding_side == "right":
            seq_start = 0
        else:
            raise ValueError("padding_side must be 'left' or 'right'")

        # Define the slices
        seq_slice = slice(seq_start, seq_start + t.shape[0])
        slices = (seq_slice,) + tuple(slice(0, s) for s in t.shape[1:])
        output[i][slices] = t

    return output


@dataclass
class DPODataCollatorWithPadding:
    r"""
    DPO DataCollator class that pads the tokenized inputs to the maximum length of the batch.

    Args:
        pad_token_id (`int` defaults to 0):
            The tokenizer's pad_token_id.
        label_pad_token_id (`int`, defaults to -100):
            The label used for masking.
        is_encoder_decoder (`bool` or `None`, `optional`, defaults to `None`):
            Whether you model has an encoder_decoder architecture.
    """

    pad_token_id: int = 0
    label_pad_token_id: int = -100
    is_encoder_decoder: Optional[bool] = False

    def __call__(self, features: list[dict[str, Any]]) -> dict[str, Any]:
        # first, pad everything to the same length
        padded_batch = {}
        for k in features[0].keys():
            if k.endswith(("_input_ids", "_attention_mask", "_labels", "_pixel_values")):
                if self.is_encoder_decoder:
                    to_pad = [torch.LongTensor(ex[k]) for ex in features]

                    if (k.startswith("prompt")) and (k.endswith("input_ids")):
                        if self.pad_token_id is None:
                            raise ValueError(
                                "Padding is enabled, but the tokenizer is not configured with a padding token."
                                " Explicitly set `tokenizer.pad_token` (e.g. `tokenizer.pad_token = tokenizer.eos_token`)"
                                " before calling the trainer."
                            )
                        padding_value = self.pad_token_id
                    elif k.endswith("_attention_mask"):
                        padding_value = 0
                    elif k.startswith(("chosen", "rejected", "completion")) or ("decoder" in k):
                        padding_value = self.label_pad_token_id
                    else:
                        raise ValueError(f"Unexpected key in batch '{k}'")
                    padded_batch[k] = pad_sequence(to_pad, batch_first=True, padding_value=padding_value)
                else:
                    # Set padding value based on the key
                    if k.endswith("_input_ids"):
                        if self.pad_token_id is None:
                            raise ValueError(
                                "Padding is enabled, but the tokenizer is not configured with a padding token."
                                " Explicitly set `tokenizer.pad_token` (e.g. `tokenizer.pad_token = tokenizer.eos_token`)"
                                " before calling the trainer."
                            )
                        padding_value = self.pad_token_id
                    elif k.endswith("_labels"):
                        padding_value = self.label_pad_token_id
                    elif k.endswith("_attention_mask"):
                        padding_value = 0
                    elif k.endswith("_pixel_values"):
                        padding_value = 0  # TODO: check if this is correct
                    else:
                        raise ValueError(f"Unexpected key in batch '{k}'")

                    # Set padding side based on the key
                    if k in ["prompt_input_ids", "prompt_attention_mask"]:
                        padding_side = "left"
                    else:
                        padding_side = "right"

                    # Set the dtype
                    if k.endswith("_pixel_values"):
                        dtype = torch.float32  # will be downcasted if necessary by the Trainer
                    else:
                        dtype = torch.int64

                    # Convert to tensor and pad
                    to_pad = [torch.tensor(ex[k], dtype=dtype) for ex in features]
                    padded_batch[k] = pad(to_pad, padding_value=padding_value, padding_side=padding_side)
            elif k.endswith("_logps"):
                # the cached reference model logprobs
                padded_batch[k] = torch.tensor([ex[k] for ex in features])
            else:
                padded_batch[k] = [ex[k] for ex in features]

        return padded_batch


@dataclass
class RunningMoments:
    """
    Calculates the running mean and standard deviation of a data stream. Reference:
    https://github.com/OpenLMLab/MOSS-RLHF/blob/40b91eb2f2b71b16919addede0341d2bef70825d/utils.py#L75
    """

    accelerator: Accelerator
    mean: float = 0
    std: float = 1
    var: float = 1
    count: float = 1e-24

    @torch.no_grad()
    def update(self, xs: torch.Tensor) -> tuple[float, float]:
        """
        Updates running moments from batch's moments computed across ranks
        """
        if self.accelerator.use_distributed:
            xs_mean, xs_var, xs_count = get_global_statistics(self.accelerator, xs)
        else:
            xs_count = xs.numel()
            xs_var, xs_mean = torch.var_mean(xs, unbiased=False)
        xs_mean, xs_var = xs_mean.float(), xs_var.float()

        delta = xs_mean - self.mean
        tot_count = self.count + xs_count

        new_sum = xs_var * xs_count
        # correct old_sum deviation accounting for the new mean
        old_sum = self.var * self.count + delta**2 * self.count * xs_count / tot_count
        tot_sum = old_sum + new_sum

        self.mean += (delta * xs_count / tot_count).item()
        new_var = tot_sum / tot_count
        self.std = (new_var * tot_count / (tot_count - 1)).float().sqrt().item()
        self.var = new_var.item()
        self.count = tot_count

        return xs_mean.item(), (xs_var * xs_count / (xs_count - 1)).float().sqrt().item()

    def save_to_json(self, json_path: str):
        """Save the content of this instance in JSON format inside `json_path`."""
        # save everything except accelerator
        if self.accelerator.is_main_process:
            save_dict = dataclasses.asdict(self, dict_factory=lambda x: {k: v for (k, v) in x if k != "accelerator"})
            json_string = json.dumps(save_dict, indent=2, sort_keys=True) + "\n"
            with open(json_path, "w", encoding="utf-8") as f:
                f.write(json_string)

    @classmethod
    def load_from_json(cls, accelerator: Accelerator, json_path: str):
        """Create an instance from the content of `json_path`."""
        # load everything except accelerator
        with open(json_path, encoding="utf-8") as f:
            text = f.read()
        return cls(accelerator=accelerator, **json.loads(text))


@torch.no_grad()
def get_global_statistics(
    accelerator, xs: torch.Tensor, mask=None, device="cpu"
) -> tuple[torch.Tensor, torch.Tensor, int]:
    """
    Computes element-wise mean and variance of the tensor across processes. Reference:
    https://github.com/OpenLMLab/MOSS-RLHF/blob/40b91eb2f2b71b16919addede0341d2bef70825d/utils.py#L57C1-L73C75
    """
    xs = xs.to(accelerator.device)
    sum_and_count = torch.tensor([xs.sum(), (xs.numel() if mask is None else mask.sum())], device=xs.device)
    sum_and_count = accelerator.reduce(sum_and_count)
    global_sum, count = sum_and_count
    global_mean = global_sum / count

    sum_var = torch.sum(((xs - global_mean) ** 2).mul(1 if mask is None else mask))
    sum_var = accelerator.reduce(sum_var)
    global_var = sum_var / count

    return global_mean.to(device), global_var.to(device), count.item()


def compute_accuracy(eval_pred: EvalPrediction) -> dict[str, float]:
    predictions, labels = eval_pred
    if predictions.ndim == 3:
        # Token classification task. Shapes are (batch_size, seq_len, num_labels) and (batch_size, seq_len)
        # Used to compute the accuracy in the prm_trainer.
        predictions = np.argmax(predictions, axis=2)

        # Flatten the predictions and labels to remove the ignored tokens.
        predictions = np.array(
            [p for prediction, label in zip(predictions, labels) for (p, lbl) in zip(prediction, label) if lbl != -100]
        )
        labels = np.array([lbl for label in labels for lbl in label if lbl != -100])

    else:
        # Here, predictions is rewards_chosen and rewards_rejected. Shapes are (batch_size, 2) and (batch_size,)
        # We want to see how much of the time rewards_chosen > rewards_rejected.
        equal_mask = predictions[:, 0] == predictions[:, 1]
        equal_predictions_count = int(equal_mask.sum())

        if equal_predictions_count > 0:
            # Before using the logger, the accelerate state must be initialized. It'susually the case when using this
            # function inside a Trainer, but it may not be the case otherwise, in particular when unit testing.
            PartialState()

            logger.warning(
                f"There are {equal_predictions_count} out of {len(predictions[:, 0])} instances where the predictions "
                "for both options are equal. These instances are ignored in the accuracy computation.",
            )

        # Filter out equal predictions
        predictions = predictions[~equal_mask]
        labels = labels[~equal_mask]

        # Use the remaining predictions for accuracy calculation
        predictions = np.argmax(predictions, axis=1)

    accuracy = np.array(predictions == labels, dtype=float).mean().item()
    return {"accuracy": accuracy}


def pad_to_length(tensor: torch.Tensor, length: int, pad_value: Union[int, float], dim: int = -1) -> torch.Tensor:
    if tensor.size(dim) >= length:
        return tensor
    else:
        pad_size = list(tensor.shape)
        pad_size[dim] = length - tensor.size(dim)
        return torch.cat(
            [
                tensor,
                pad_value * torch.ones(*pad_size, dtype=tensor.dtype, device=tensor.device),
            ],
            dim=dim,
        )


def disable_dropout_in_model(model: torch.nn.Module) -> None:
    for module in model.modules():
        if isinstance(module, torch.nn.Dropout):
            module.p = 0


def exact_div(a, b, custom_error_message=""):
    q = a // b
    if a != q * b:
        raise ValueError(f"{custom_error_message}, inexact division: {a} / {b} = {a / b}")
    return q


def peft_module_casting_to_bf16(model):
    for name, module in model.named_modules():
        if isinstance(module, torch.nn.LayerNorm) or "norm" in name:
            module = module.to(torch.float32)
        elif any(x in name for x in ["lm_head", "embed_tokens", "wte", "wpe"]):
            if hasattr(module, "weight"):
                if module.weight.dtype == torch.float32:
                    module = module.to(torch.bfloat16)


def get_quantization_config(model_args: ModelConfig) -> Optional[BitsAndBytesConfig]:
    if model_args.load_in_4bit:
        quantization_config = BitsAndBytesConfig(
            load_in_4bit=True,
            bnb_4bit_compute_dtype=model_args.dtype,  # For consistency with model weights, we use the same value as `dtype`
            bnb_4bit_quant_type=model_args.bnb_4bit_quant_type,
            bnb_4bit_use_double_quant=model_args.use_bnb_nested_quant,
            bnb_4bit_quant_storage=model_args.dtype,
        )
    elif model_args.load_in_8bit:
        quantization_config = BitsAndBytesConfig(
            load_in_8bit=True,
        )
    else:
        quantization_config = None

    return quantization_config


def get_kbit_device_map() -> Optional[dict[str, int]]:
    if torch.cuda.is_available() or is_torch_xpu_available():
        return {"": PartialState().local_process_index}
    else:
        return None


def get_peft_config(model_args: ModelConfig) -> "Optional[PeftConfig]":
    if model_args.use_peft is False:
        return None

    if not is_peft_available():
        raise ValueError(
            "You need to have PEFT library installed in your environment, make sure to install `peft`. "
            "Make sure to run `pip install -U peft`."
        )

    peft_config = LoraConfig(
        task_type=model_args.lora_task_type,
        r=model_args.lora_r,
        target_modules=model_args.lora_target_modules,
        lora_alpha=model_args.lora_alpha,
        lora_dropout=model_args.lora_dropout,
        bias="none",
        use_rslora=model_args.use_rslora,
        use_dora=model_args.use_dora,
        modules_to_save=model_args.lora_modules_to_save,
    )

    return peft_config


def get_exp_cap(value, decimal=4):
    """
    Get the exponent cap of a value. This is used to cap the exponent of a value to avoid overflow. The formula is :
    log(value.dtype.max) E.g. for float32 data type, the maximum exponent value is 88.7228 to 4 decimal points.

    Args:
        value (`torch.Tensor`):
            The input tensor to obtain the data type
        decimal (`int`):
            The number of decimal points of the output exponent cap. eg: direct calling exp(log(torch.float32.max))
            will result in inf so we cap the exponent to 88.7228 to avoid overflow.
    """
    vdtype_max = torch.zeros([1]).to(value.dtype) + torch.finfo(value.dtype).max
    vdtype_log_max = torch.log(vdtype_max).to(value.device)
    return torch.floor(vdtype_log_max * 10**decimal) / 10**decimal if decimal > 0 else vdtype_log_max


def cap_exp(value, cap=-1):
    # Cap the exponent value below the upper-bound to avoid overflow, before calling torch.exp
    cap = get_exp_cap(value) if cap < 0 else cap
    return torch.exp(torch.clamp(value, max=cap))


def print_rich_table(df: pd.DataFrame) -> None:
    if not is_rich_available():
        raise ImportError(
            "The function `print_rich_table` requires the `rich` library. Please install it with `pip install rich`."
        )
    console = Console()
    table = Table(show_lines=True)
    for column in df.columns:
        table.add_column(column)
    for _, row in df.iterrows():
        table.add_row(*row.astype(str).tolist())
    console.print(table)


SIMPLE_SFT_CHAT_TEMPLATE = "{% for message in messages %}{{' ' + message['content']}}{% endfor %}{{ eos_token }}"
# SIMPLE_SFT_CHAT_TEMPLATE simply ends things with an EOS token, this helps the SFT model learn to end the completions with EOS tokens

SIMPLE_CHAT_TEMPLATE = "{% for message in messages %}{{message['role'].capitalize() + ': ' + message['content'] + '\n\n'}}{% endfor %}{% if add_generation_prompt %}{{ 'Assistant:' }}{% endif %}"


@dataclass
class OnlineTrainerState(TrainerState):
    """
    Training state for online/on-policy trainers.

    Extends [`~transformers.TrainerState`] with an `episode` counter to track the current rollout/episode.

    Args:
        episode (`int`, defaults to 0): Zero-based episode index.
    """

    episode: int = 0


@dataclass
class OnPolicyConfig(TrainingArguments):
    r"""
    Base configuration class for on-policy trainers.

    This class includes only the parameters that are specific to some on-policy training. For a full list of training
    arguments, please refer to the [`~transformers.TrainingArguments`] documentation. Note that default values in this
    class may differ from those in [`~transformers.TrainingArguments`].

    Using [`~transformers.HfArgumentParser`] we can turn this class into
    [argparse](https://docs.python.org/3/library/argparse#module-argparse) arguments that can be specified on the
    command line.

    Parameters:
        run_name (`str`, *optional*):
            Name of the run.
        dataset_num_proc (`int`, *optional*):
            Number of processes to use for processing the dataset.
        num_mini_batches (`int`, *optional*, defaults to `1`):
            Number of minibatches to split a batch into.
        total_episodes (`int`, *optional*):
            Total number of episodes in the dataset.
        local_rollout_forward_batch_size (`int`, *optional*, defaults to `64`):
            Per rank no grad forward pass in the rollout phase.
        num_sample_generations (`int`, *optional*, defaults to `10`):
            Number of debugging samples generations (i.e., `generate_completions` calls) throughout training.
        response_length (`int`, *optional*, defaults to `53`):
            Length of the response.
        stop_token (`str`, *optional*):
            Specifies the stop token to use for text generation. This parameter is mutually exclusive with
            `stop_token_id`.

            - `None`: No stop token is applied, unless `stop_token_id` is specified.
            - `'eos'`: Uses the tokenizer's `eos_token`.

        stop_token_id (`int`, *optional*):
            Specifies the ID of the stop token to use for text generation. If `None`, no stop token ID is applied,
            unless `stop_token` is specified. This parameter is mutually exclusive with `stop_token`.
        temperature (`float`, *optional*, defaults to `0.7`):
            Sampling temperature.
        missing_eos_penalty (`float`, *optional*):
            Penalty applied to the score when the model fails to generate an EOS token. This is useful to encourage to
            generate completions shorter than the maximum length (`max_new_tokens`). The penalty must be a positive
            value.
        sft_model_path (`str`, *optional*, defaults to `"EleutherAI/pythia-160m"`):
            Path to the SFT model.
        world_size (`int`, *optional*):
            Number of processes (GPUs) to use for the training.
        num_total_batches (`int`, *optional*):
            Number of total batches to train.
        micro_batch_size (`int`, *optional*):
            Micro batch size across devices (HF's `per_device_train_batch_size` * `world_size`).
        local_batch_size (`int`, *optional*):
            Batch size per GPU (HF's `per_device_train_batch_size` * `gradient_accumulation_steps`).
        batch_size (`int`, *optional*):
            Batch size across devices (HF's `per_device_train_batch_size` * `world_size` *
            `gradient_accumulation_steps`).
        local_mini_batch_size (`int`, *optional*):
            Mini batch size per GPU.
        mini_batch_size (`int`, *optional*):
            Mini batch size across GPUs.
        push_to_hub (`bool`, *optional*, defaults to `False`):
            Whether to push the model to the Hub after training.
    """

    # Parameters whose default values are overridden from TrainingArguments
    logging_steps: float = field(
        default=10,
        metadata={
            "help": "Log every X updates steps. Should be an integer or a float in range `[0,1)`. If smaller than 1, "
            "will be interpreted as ratio of total training steps."
        },
    )
    gradient_checkpointing: bool = field(
        default=True,
        metadata={
            "help": "If True, use gradient checkpointing to save memory at the expense of slower backward pass."
        },
    )
    bf16: Optional[bool] = field(
        default=None,
        metadata={
            "help": "Whether to use bf16 (mixed) precision instead of 32-bit. Requires Ampere or higher NVIDIA "
            "architecture or Intel XPU or using CPU (use_cpu) or Ascend NPU. If not set, it defaults to `True` if "
            "`fp16` is not set."
        },
    )

    run_name: Optional[str] = field(
        default=None,
        metadata={"help": "Name of the run."},
    )
    dataset_num_proc: Optional[int] = field(
        default=None,
        metadata={"help": "Number of processes to use for processing the dataset."},
    )
    num_mini_batches: int = field(
        default=1,
        metadata={"help": "Number of minibatches to split a batch into."},
    )
    total_episodes: Optional[int] = field(
        default=None,
        metadata={"help": "Total number of episodes in the dataset."},
    )
    local_rollout_forward_batch_size: int = field(
        default=64,
        metadata={"help": "Per rank no grad forward pass in the rollout phase."},
    )
    num_sample_generations: int = field(
        default=10,
        metadata={
            "help": "Number of debugging samples generations (i.e., `generate_completions` calls) throughout training."
        },
    )
    response_length: int = field(
        default=53,
        metadata={"help": "Length of the response."},
    )
    stop_token: Optional[Literal["eos"]] = field(
        default=None,
        metadata={
            "help": "Specifies the stop token to use for text generation. This parameter is mutually exclusive with "
            "`stop_token_id`."
        },
    )
    stop_token_id: Optional[int] = field(
        default=None,
        metadata={
            "help": "Specifies the ID of the stop token to use for text generation. If `None`, no stop token ID is "
            "applied, unless `stop_token` is specified. This parameter is mutually exclusive with `stop_token`."
        },
    )
    temperature: float = field(
        default=0.7,
        metadata={"help": "Sampling temperature."},
    )
    missing_eos_penalty: Optional[float] = field(
        default=None,
        metadata={
            "help": "Penalty applied to the score when the model fails to generate an EOS token. This is useful to "
            "encourage to generate completions shorter than the maximum length (`max_new_tokens`). The penalty must be "
            "a positive value."
        },
    )
    sft_model_path: str = field(
        default="EleutherAI/pythia-160m",
        metadata={"help": "Path to the SFT model."},
    )
    world_size: Optional[int] = field(
        default=None,
        metadata={"help": "Number of processes (GPUs) to use for the training."},
    )
    num_total_batches: Optional[int] = field(
        default=None,
        metadata={"help": "Number of total batches to train."},
    )
    micro_batch_size: Optional[int] = field(
        default=None,
        metadata={"help": "Micro batch size across devices (HF's `per_device_train_batch_size` * `world_size`)."},
    )
    local_batch_size: Optional[int] = field(
        default=None,
        metadata={"help": "Batch size per GPU (HF's `per_device_train_batch_size` * `gradient_accumulation_steps`)."},
    )
    batch_size: Optional[int] = field(
        default=None,
        metadata={
            "help": "Batch size across devices (HF's `per_device_train_batch_size` * `world_size` * "
            "`gradient_accumulation_steps`)."
        },
    )
    local_mini_batch_size: Optional[int] = field(
        default=None,
        metadata={"help": "Mini batch size per GPU."},
    )
    mini_batch_size: Optional[int] = field(
        default=None,
        metadata={"help": "Mini batch size across GPUs."},
    )
    push_to_hub: bool = field(
        default=False,
        metadata={"help": "Whether to push the model to the Hub after training."},
    )

    def __post_init__(self):
        self.bf16 = not (self.fp16) if self.bf16 is None else self.bf16

        super().__post_init__()


def first_true_indices(bools: torch.Tensor, dtype=torch.long) -> torch.Tensor:
    """
    Takes an N-dimensional bool tensor and returns an (N-1)-dimensional tensor of integers giving the position of the
    first True in each "row".

    Returns the length of the rows (bools.size(-1)) if no element is True in a given row.

    Args:
        bools (`torch.Tensor`):
            An N-dimensional boolean tensor.
        dtype (`torch.dtype`, optional):
            The desired data type of the output tensor. Defaults to `torch.long`.

    Returns:
        `torch.Tensor`:
            An (N-1)-dimensional tensor of integers indicating the position of the first True in each row. If no True
            value is found in a row, returns the length of the row.
    """
    row_len = bools.size(-1)
    zero_or_index = row_len * (~bools).type(dtype) + torch.arange(row_len, dtype=dtype, device=bools.device)
    return torch.min(zero_or_index, dim=-1).values


def get_reward(
    model: torch.nn.Module, query_responses: torch.Tensor, pad_token_id: int, context_length: int
) -> tuple[torch.Tensor, torch.Tensor, torch.Tensor]:
    """
    Computes the reward logits and the rewards for a given model and query responses.

    Args:
        model (`torch.nn.Module`):
            The model used to compute the reward logits.
        query_responses (`torch.Tensor`):
            The tensor containing the query responses.
        pad_token_id (`int`):
            The token ID representing the pad token.
        context_length (`int`):
            The length of the context in the query responses.

    Returns:
        tuple:
            - `reward_logits` (`torch.Tensor`):
                The logits for the reward model.
            - `final_rewards` (`torch.Tensor`):
                The final rewards for each query response.
            - `sequence_lengths` (`torch.Tensor`):
                The lengths of the sequences in the query responses.
    """
    attention_mask = query_responses != pad_token_id
    position_ids = attention_mask.cumsum(1) - attention_mask.long()  # exclusive cumsum
    lm_backbone = getattr(model, model.base_model_prefix)
    input_ids = torch.masked_fill(query_responses, ~attention_mask, 0)
    output = lm_backbone(
        input_ids=input_ids,
        attention_mask=attention_mask,
        position_ids=position_ids,
        return_dict=True,
        output_hidden_states=True,
        use_cache=False,  # otherwise mistral-based RM would error out
    )
    reward_logits = model.score(output.hidden_states[-1])
    sequence_lengths = first_true_indices(query_responses[:, context_length:] == pad_token_id) - 1 + context_length
    # https://github.com/huggingface/transformers/blob/dc68a39c8111217683bf49a4912d0c9018bab33d/src/transformers/models/gpt2/modeling_gpt2.py#L1454
    return (
        reward_logits,
        reward_logits[
            torch.arange(reward_logits.size(0), device=reward_logits.device),
            sequence_lengths,
        ].squeeze(-1),
        sequence_lengths,
    )


def forward(
    model: torch.nn.Module,
    query_responses: torch.Tensor,
    pad_token_id: int,
) -> ModelOutput:
    """
    Performs a forward pass through the model with the given query responses and pad token ID.

    Args:
        model (`torch.nn.Module`):
            The model to perform the forward pass.
        query_responses (`torch.Tensor`):
            The tensor containing the query responses.
        pad_token_id (`int`):
            The token ID representing the pad token.

    Returns:
        `ModelOutput`:
            The output of the model, including hidden states.
    """
    attention_mask = query_responses != pad_token_id
    position_ids = attention_mask.cumsum(1) - attention_mask.long()
    input_ids = torch.masked_fill(query_responses, ~attention_mask, 0)
    return model(
        input_ids=input_ids,
        attention_mask=attention_mask,
        position_ids=position_ids,
        return_dict=True,
        output_hidden_states=True,
    )


def prepare_deepspeed(
    model: torch.nn.Module, per_device_train_batch_size: int, fp16: bool = False, bf16: bool = False
) -> torch.nn.Module:
    """
    Prepares the model for training with DeepSpeed (both for stage 2 and 3), configuring the appropriate settings based
    on the model and batch size.

    Args:
        model (`torch.nn.Module`):
            The model to be prepared for DeepSpeed training.
        per_device_train_batch_size (`int`):
            The training batch size per device.
        fp16 (`bool`, defaults to `False`):
            Whether to use FP16 precision.
        bf16 (`bool`, defaults to `False`):
            Whether to use BF16 precision.

    Returns:
        `torch.nn.Module`:
            The model initialized and configured with DeepSpeed for training.
    """
    import deepspeed

    deepspeed_plugin = AcceleratorState().deepspeed_plugin
    config_kwargs = deepspeed_plugin.deepspeed_config
    if config_kwargs["zero_optimization"]["stage"] != 3:
        config_kwargs["train_micro_batch_size_per_gpu"] = per_device_train_batch_size
        config_kwargs = {
            "train_micro_batch_size_per_gpu": config_kwargs["train_micro_batch_size_per_gpu"],
            "prescale_gradients": False,
            "wall_clock_breakdown": False,
        }
        if bf16:
            config_kwargs["bf16"] = {"enabled": True}
        elif fp16:
            config_kwargs["fp16"] = {"enabled": True}
    else:
        if hasattr(model, "config"):
            hidden_size = (
                max(model.config.hidden_sizes)
                if getattr(model.config, "hidden_sizes", None)
                else getattr(model.config, "hidden_size", None)
            )
            if hidden_size is not None and config_kwargs["zero_optimization"]["stage"] == 3:
                # Note that `stage3_prefetch_bucket_size` can produce DeepSpeed messages like: `Invalidate trace cache @ step 0: expected module 1, but got module 0`
                # This is expected and is not an error, see: https://github.com/microsoft/DeepSpeed/discussions/4081
                config_kwargs.update(
                    {
                        "zero_optimization.reduce_bucket_size": hidden_size * hidden_size,
                        "zero_optimization.stage3_param_persistence_threshold": 10 * hidden_size,
                        "zero_optimization.stage3_prefetch_bucket_size": 0,
                    }
                )
    model, *_ = deepspeed.initialize(model=model, config=config_kwargs)
    model.eval()
    return model


def truncate_response(stop_token_id: int, pad_token_id: int, responses: torch.Tensor) -> torch.Tensor:
    """
    Truncates the responses at the first occurrence of the stop token, filling the rest with pad tokens.

    Args:
        stop_token_id (`int`):
            The token ID representing the stop token where truncation occurs.
        pad_token_id (`int`):
            The token ID representing the pad token used to fill the truncated responses.
        responses (`torch.Tensor`):
            The tensor containing the responses to be truncated.

    Returns:
        `torch.Tensor`:
            The truncated responses tensor with pad tokens filled after the stop token.
    """
    trunc_idxs = first_true_indices(responses == stop_token_id).unsqueeze(-1)
    new_size = [1] * (len(responses.size()) - 1) + [responses.shape[1]]
    idxs = torch.arange(responses.shape[1], device=responses.device).view(*new_size)
    postprocessed_responses = torch.masked_fill(responses, idxs > trunc_idxs, pad_token_id)
    return postprocessed_responses


def generate(
    lm_backbone: torch.nn.Module, queries: torch.Tensor, pad_token_id: int, generation_config: GenerationConfig
) -> tuple[torch.Tensor, torch.Tensor]:
    """
    Generates sequences from the language model backbone in a way that does not affect padding tokens.

    Args:
        lm_backbone (`torch.nn.Module`):
            The language model backbone used for generation.
        queries (`torch.Tensor`):
            The tensor containing the input queries.
        pad_token_id (`int`):
            The token ID representing the pad token.
        generation_config (`GenerationConfig`):
            The configuration for the generation process.

    Returns:
        tuple:
            - `generated_sequences` (`torch.Tensor`):
                The concatenated tensor of input queries and generated sequences.
            - `logits` (`torch.Tensor`):
                The logits output from the generation process.
    """
    context_length = queries.shape[1]
    attention_mask = queries != pad_token_id
    input_ids = torch.masked_fill(queries, ~attention_mask, 0)
    output = lm_backbone.generate(
        input_ids=input_ids,
        attention_mask=attention_mask,
        # position_ids=attention_mask.cumsum(1) - attention_mask.long(), # not needed: already adjusted in generations
        # https://github.com/huggingface/transformers/blob/ac33aeeeee2a7a89b89c93c2962e6feb90daef0a/src/transformers/models/gpt2/modeling_gpt2.py#L1227-L1250
        generation_config=generation_config,
        return_dict_in_generate=True,
        output_scores=True,
    )
    logits = torch.stack(output.scores, 1)
    return torch.cat((queries, output.sequences[:, context_length:]), dim=1), logits


@torch.no_grad()
def batch_generation(
    model: torch.nn.Module,
    queries: torch.Tensor,
    local_rollout_forward_batch_size: int,
    pad_token_id: int,
    generation_config: GenerationConfig,
):
    query_responses = []
    logitss = []
    batch_size = queries.shape[0]
    for i in range(0, batch_size, local_rollout_forward_batch_size):
        query = queries[i : i + local_rollout_forward_batch_size]
        query_response, logits = generate(
            model,
            query,
            pad_token_id,
            generation_config,
        )
        query_responses.append(query_response)
        logitss.append(logits)

    # padding tensors
    padded_query_responses = pad(query_responses, padding_value=pad_token_id, padding_side="right")
    padded_logitss = pad(logitss, padding_value=0, padding_side="right")

    # reshaping
    padded_query_responses = padded_query_responses.view(-1, padded_query_responses.shape[-1])[:batch_size]
    padded_logitss = padded_logitss.view(-1, *padded_logitss.shape[2:])[:batch_size]

    return padded_query_responses, padded_logitss


def add_bos_token_if_needed(
    bos_token_id: Optional[int],
    prompt_len_input_ids: int,
    prompt_tokens: dict[str, list[int]],
    chosen_prompt_len_input_ids: int,
    chosen_tokens: dict[str, list[int]],
    rejected_prompt_len_input_ids: int,
    rejected_tokens: dict[str, list[int]],
):
    if bos_token_id is not None:
        if prompt_len_input_ids == 0 or bos_token_id != prompt_tokens["prompt_input_ids"][0]:
            prompt_tokens["prompt_input_ids"] = [bos_token_id] + prompt_tokens["prompt_input_ids"]
            prompt_tokens["prompt_attention_mask"] = [1] + prompt_tokens["prompt_attention_mask"]
        if chosen_prompt_len_input_ids == 0 or bos_token_id != chosen_tokens["prompt_input_ids"][0]:
            chosen_tokens["prompt_input_ids"] = [bos_token_id] + chosen_tokens["prompt_input_ids"]
            chosen_tokens["prompt_attention_mask"] = [1] + chosen_tokens["prompt_attention_mask"]
        if rejected_prompt_len_input_ids == 0 or bos_token_id != rejected_tokens["prompt_input_ids"][0]:
            rejected_tokens["prompt_input_ids"] = [bos_token_id] + rejected_tokens["prompt_input_ids"]
            rejected_tokens["prompt_attention_mask"] = [1] + rejected_tokens["prompt_attention_mask"]
    return prompt_tokens, chosen_tokens, rejected_tokens


def add_eos_token_if_needed(
    eos_token_id: int, chosen_tokens: dict[str, list[int]], rejected_tokens: dict[str, list[int]]
):
    if len(chosen_tokens["input_ids"]) == 0 or eos_token_id != chosen_tokens["input_ids"][-1]:
        chosen_tokens["input_ids"].append(eos_token_id)
        chosen_tokens["attention_mask"].append(1)
    if len(rejected_tokens["input_ids"]) == 0 or eos_token_id != rejected_tokens["input_ids"][-1]:
        rejected_tokens["input_ids"].append(eos_token_id)
        rejected_tokens["attention_mask"].append(1)
    return chosen_tokens, rejected_tokens


def truncate_right(
    input_ids: torch.Tensor, stop_token_id: int, pad_token_id: int
) -> tuple[torch.Tensor, torch.Tensor]:
    """
    Truncates the input tensor from the right side after the first occurrence of the stop token.

    Args:
        input_ids (`torch.Tensor`):
            The tensor containing the responses to be truncated
        stop_token_id (`int`):
            The token ID representing the stop token where truncation occurs
        pad_token_id (`int`):
            The token ID representing the pad token used to fill the truncated responses

    Returns:
        tuple:
            - `output_ids` (`torch.Tensor`):
                The truncated responses tensor with pad tokens filled after the stop token
            - `mask` (`torch.Tensor`):
                The mask tensor to indicate the padding tokens
    """
    trunc_idxs = first_true_indices(input_ids == stop_token_id).unsqueeze(-1)
    new_size = [1] * (len(input_ids.size()) - 1) + [input_ids.shape[1]]
    idxs = torch.arange(input_ids.shape[1], device=input_ids.device).view(*new_size)
    output_ids = torch.masked_fill(input_ids, idxs > trunc_idxs, pad_token_id)
    mask = torch.masked_fill(torch.ones_like(input_ids), idxs > trunc_idxs, 0)
    return output_ids, mask


def empty_cache() -> None:
    """Empties the cache of the available torch device.

    This function checks for the availability of different torch devices (XPU, MLU, NPU, CUDA) and empties the cache of
    the first available device it finds.

    If none of the specific devices are available, it defaults to emptying the CUDA cache.
    """
    if is_torch_xpu_available():
        torch.xpu.empty_cache()
    elif is_torch_mlu_available():
        torch.mlu.empty_cache()
    elif is_torch_npu_available():
        torch.npu.empty_cache()
    else:
        torch.cuda.empty_cache()


def decode_and_strip_padding(inputs: torch.Tensor, tokenizer: PreTrainedTokenizerBase) -> list[str]:
    """
    Decodes the input tensor and strips the padding tokens.

    > [!WARNING]
    > This function is deprecated and will be removed in a version 0.25.0. If you want to keep using it, please copy
    > the code into your codebase and use it from there.

    Args:
        inputs (`torch.Tensor`):
            The input tensor to be decoded.
        tokenizer (`transformers.PreTrainedTokenizerBase`):
            The tokenizer used to decode the input tensor.

    Returns:
        `list[str]`:
            The list of decoded strings with padding tokens stripped.
    """
    warnings.warn(
        "The function `decode_and_strip_padding` is deprecated and will be removed in a version 0.25.0. If you want "
        "to keep using it, please copy the code into your codebase and use it from there.",
        DeprecationWarning,
    )
    decoded = tokenizer.batch_decode(inputs, skip_special_tokens=False)
    return [d.replace(tokenizer.pad_token, "") for d in decoded]


def generate_model_card(
    base_model: Optional[str],
    model_name: str,
    hub_model_id: str,
    dataset_name: Optional[str],
    tags: list[str],
    wandb_url: Optional[str],
    trainer_name: str,
    trainer_citation: Optional[str] = None,
    template_file: Optional[str] = None,
    paper_title: Optional[str] = None,
    paper_id: Optional[str] = None,
    comet_url: Optional[str] = None,
) -> ModelCard:
    """
    Generate a `ModelCard` from a template.

    Args:
        base_model (`str` or `None`):
            Base model name.
        model_name (`str`):
            Model name.
        hub_model_id (`str`):
            Hub model ID as `username/model_id`.
        dataset_name (`str` or `None`):
            Dataset name.
        tags (`list[str]`):
            Tags.
        wandb_url (`str` or `None`):
            Weights & Biases run URL.
        comet_url (`str` or `None`):
            Comet experiment URL.
        trainer_name (`str`):
            Trainer name.
        trainer_citation (`str` or `None`, defaults to `None`):
            Trainer citation as a BibTeX entry.
        template_file (`str` *optional*):
            Template file name located in the `trl/templates` directory. Defaults to `lm_model_card.md`.
        paper_title (`str` or `None`, defaults to `None`):
            Paper title.
        paper_id (`str` or `None`, defaults to `None`):
            ArXiv paper ID as `YYMM.NNNNN`.

    Returns:
        `ModelCard`:
            A ModelCard object.
    """
    card_data = ModelCardData(
        base_model=base_model,
        datasets=dataset_name,
        library_name="transformers",
        licence="license",
        model_name=model_name,
        tags=["generated_from_trainer", *tags],
    )
    template_file = template_file or "lm_model_card.md"
    card = ModelCard.from_template(
        card_data,
        template_path=str(pkg_resources.files("trl").joinpath(f"templates/{template_file}")),
        base_model=base_model,
        model_name=model_name,
        hub_model_id=hub_model_id,
        dataset_name=dataset_name,
        wandb_url=wandb_url,
        comet_url=comet_url,
        trainer_name=trainer_name,
        trainer_citation=trainer_citation,
        paper_title=paper_title,
        paper_id=paper_id,
        trl_version=version("trl"),
        transformers_version=version("transformers"),
        pytorch_version=version("torch"),
        datasets_version=version("datasets"),
        tokenizers_version=version("tokenizers"),
    )
    return card


def get_comet_experiment_url() -> Optional[str]:
    """
    If Comet integration is enabled, return the URL of the current Comet experiment; otherwise, return `None`.
    """
    if not is_comet_available():
        return None

    if comet_ml.get_running_experiment() is not None:
        return comet_ml.get_running_experiment().url

    return None


def log_table_to_comet_experiment(name: str, table: pd.DataFrame) -> None:
    """
    If Comet integration is enabled logs a table to the Comet experiment if it is currently running.

    Args:
        name (`str`):
            Table name.
        table (`pd.DataFrame`):
            The Pandas DataFrame containing the table to log.
    """
    if not is_comet_available():
        raise ModuleNotFoundError("The comet-ml is not installed. Please install it first: pip install comet-ml")

    experiment = comet_ml.get_running_experiment()
    if experiment is not None:
        experiment.log_table(tabular_data=table, filename=name)


def flush_left(mask: torch.Tensor, *tensors: torch.Tensor) -> Union[torch.Tensor, tuple[torch.Tensor, ...]]:
    """
    Shift non-zero elements in the mask and corresponding tensors to the left.

    This function operates on a binary mask and any number of additional tensors with the same dimensions as the mask.
    For each row, non-zero values are shifted to the leftmost positions. Then, columns that contain only zeros across
    all rows are truncated from the mask and tensors. Visually, this operation can be represented as follows:

    ```
    [[0, 0, x, x, x, x],  ->  [[x, x, x, x],
     [0, x, x, x, 0, 0]]       [x, x, x, 0]]
    ```

    Args:
        mask (`torch.Tensor`):
            2D tensor (binary mask) with shape `(N, M)`.
        *tensors (`torch.Tensor`):
            One or more 2D tensors with the same shape as `mask`. These tensors will be processed alongside `mask`,
            with non-zero values shifted and excess zero columns truncated in the same manner.

    Returns:
        `torch.Tensor`:
            Updated binary mask with non-zero values flushed to the left and trailing zero columns removed.
        `*torch.Tensor`
            Updated tensors, processed in the same way as the mask.

    Example:
    ```python
    >>> mask = torch.tensor([[0, 0, 1, 1, 1], [0, 1, 1, 0, 0]])
    >>> tensor = torch.tensor([[9, 9, 2, 3, 4], [9, 5, 6, 9, 9]])
    >>> new_mask, new_tensor = flush_left(mask, tensor)
    >>> print(new_mask)
    tensor([[1, 1, 1],
            [1, 1, 0]])

    >>> print(new_tensor)
    tensor([[2, 3, 4],
            [5, 6, 0]])
    ```
    """
    _, M = mask.shape

    # Create copy of mask and tensors
    mask_copy = mask.clone()
    tensors = [t.clone() for t in tensors]

    # Shift non-zero values to the left
    first_non_zero = mask_copy.argmax(dim=1)
    pos = torch.arange(M, device=mask_copy.device).unsqueeze(0)
    idx_roll = (pos + first_non_zero.unsqueeze(1)) % M
    mask_roll = mask_copy.gather(1, idx_roll)
    rolled_tensors = [t.gather(1, idx_roll) for t in tensors]

    # Truncate trailing columns that are all zeros in mask_roll
    col_sums = mask_roll.sum(dim=0)
    empty_cols = col_sums == 0
    first_empty_col = int(empty_cols.to(torch.int8).argmax()) if empty_cols.any() else M
    flushed_mask = mask_roll[:, :first_empty_col]
    flushed_tensors = [t[:, :first_empty_col] for t in rolled_tensors]

    if not flushed_tensors:
        return flushed_mask
    return flushed_mask, *flushed_tensors


def flush_right(mask: torch.Tensor, *tensors: torch.Tensor) -> Union[torch.Tensor, tuple[torch.Tensor, ...]]:
    """
    Shift non-zero elements in the mask and corresponding tensors to the right. See `flush_left` for details.
    """
    _, M = mask.shape

    # Create copy of mask and tensors
    mask_copy = mask.clone()
    tensors = [t.clone() for t in tensors]

    # Shift non-zero values to the right
    flipped_mask = torch.fliplr(mask_copy)
    first_non_zero = flipped_mask.argmax(dim=1)
    pos = torch.arange(M, device=mask_copy.device).unsqueeze(0)
    idx_roll = (pos - first_non_zero.unsqueeze(1)) % M
    mask_roll = mask_copy.gather(1, idx_roll)
    rolled_tensors = [t.gather(1, idx_roll) for t in tensors]

    # Truncate leading columns that are all zeros in mask_roll
    col_sums = mask_roll.sum(dim=0)
    non_empty_cols = col_sums != 0
    first_non_empty_col = int(non_empty_cols.to(torch.int8).argmax()) if non_empty_cols.any() else M
    flushed_mask = mask_roll[:, first_non_empty_col:]
    flushed_tensors = [t[:, first_non_empty_col:] for t in rolled_tensors]

    if not flushed_tensors:
        return flushed_mask
    return flushed_mask, *flushed_tensors


def selective_log_softmax(logits, index) -> torch.Tensor:
    """
    A memory-efficient implementation of the common `log_softmax -> gather` operation.

    This function is equivalent to the following naive implementation:
    ```python
    logps = torch.gather(logits.log_softmax(-1), dim=-1, index=index.unsqueeze(-1)).squeeze(-1)
    ```

    Args:
        logits (`torch.Tensor`):
            Logits tensor of shape `(..., num_classes)`.
        index (`torch.Tensor`):
            Index tensor of shape `(...)`, specifying the positions to gather from the log-softmax output.

    Returns:
        `torch.Tensor`:
            Gathered log probabilities with the same shape as `index`.
    """
    if logits.dtype in [torch.float32, torch.float64]:
        selected_logits = torch.gather(logits, dim=-1, index=index.unsqueeze(-1)).squeeze(-1)
        # loop to reduce peak mem consumption
        logsumexp_values = torch.stack([torch.logsumexp(lg, dim=-1) for lg in logits])
        per_token_logps = selected_logits - logsumexp_values  # log_softmax(x_i) = x_i - logsumexp(x)
    else:
        # logsumexp approach is unstable with bfloat16, fall back to slightly less efficient approach
        per_token_logps = []
        for row_logits, row_labels in zip(logits, index):  # loop to reduce peak mem consumption
            row_logps = F.log_softmax(row_logits, dim=-1)
            row_per_token_logps = row_logps.gather(dim=-1, index=row_labels.unsqueeze(-1)).squeeze(-1)
            per_token_logps.append(row_per_token_logps)
        per_token_logps = torch.stack(per_token_logps)
    return per_token_logps


def entropy_from_logits(logits: torch.Tensor, chunk_size: int = 128) -> torch.Tensor:
    """
    Compute the Shannon entropy (in nats) for each row of *logits* in a memory-efficient way.

    Instead of materializing the full softmax for all rows at once, the logits are flattened to shape (N, num_classes),
    where N is the product of all leading dimensions. Computation is then performed in chunks of size `chunk_size`
    along this flattened dimension, reducing peak memory usage. The result is reshaped back to match the input's
    leading dimensions.

    Args:
        logits (`torch.Tensor`):
            Logits tensor of shape `(..., num_classes)`. Entropy is taken along the last axis; all leading dimensions
            are preserved in the output.
        chunk_size (`int`, *optional*, defaults to `128`):
            Number of rows from the flattened logits to process per iteration. Smaller values reduce memory usage at
            the cost of more iterations.

    Returns:
        `torch.Tensor`:
            Entropy values with shape `logits.shape[:-1]`.
    """
    original_shape = logits.shape[:-1]  # all dims except num_classes
    num_classes = logits.shape[-1]

    # Flatten all leading dimensions into one
    flat_logits = logits.reshape(-1, num_classes)

    entropies = []
    for chunk in flat_logits.split(chunk_size, dim=0):
        logps = F.log_softmax(chunk, dim=-1)
        chunk_entropy = -(torch.exp(logps) * logps).sum(-1)
        entropies.append(chunk_entropy)

    entropies = torch.cat(entropies, dim=0)
    return entropies.reshape(original_shape)


def print_prompt_completions_sample(
    prompts: list,
    completions: list,
    rewards: dict[str, list[float]],
    advantages: list[float],
    step: int,
    num_samples: int = None,
) -> None:
    """
    Print out a sample of model completions to the console with multiple reward metrics.

    This function creates a nicely formatted table showing prompt-completion pairs, useful for monitoring model outputs
    during training. It requires the `rich` library to be installed.

    Args:
        prompts (`list`):
            List of prompts. Can be either strings or lists of messages.
        completions (`list`):
            List of completions corresponding to the prompts. Can be either strings or lists of messages.
        rewards (`dict[str, list[float]]`):
            Dictionary where keys are reward names and values are lists of rewards.
        advantages (`list[float]`):
            List of advantages corresponding to the prompts and completions.
        step (`int`):
            Current training step number, used in the output title.
        num_samples (`int`, *optional*):
            Number of random samples to display. If `None` (default), all items will be displayed.

    Example:
    ```python
    >>> from trl.trainer.utils import print_prompt_completions_sample

    >>> prompts = ["The sky is", "The sun is"]
    >>> completions = [" blue.", " in the sky."]
    >>> rewards = {"Correctness": [0.123, 0.456], "Format": [0.789, 0.101]}
    >>> advantages = [0.987, 0.654]
    >>> print_prompt_completions_sample(prompts, completions, rewards, advantages, 42)
    ╭──────────────────────────── Step 42 ─────────────────────────────╮
    │ ┏━━━━━━━━━━━━┳━━━━━━━━━━━━━━┳━━━━━━━━━━━━━┳━━━━━━━━┳━━━━━━━━━━━┓ │
    │ ┃ Prompt     ┃ Completion   ┃ Correctness ┃ Format ┃ Advantage ┃ │
    │ ┡━━━━━━━━━━━━╇━━━━━━━━━━━━━━╇━━━━━━━━━━━━━╇━━━━━━━━╇━━━━━━━━━━━┩ │
    │ │ The sky is │  blue.       │        0.12 │   0.79 │      0.99 │ │
    │ ├────────────┼──────────────┼─────────────┼────────┼───────────┤ │
    │ │ The sun is │  in the sky. │        0.46 │   0.10 │      0.65 │ │
    │ └────────────┴──────────────┴─────────────┴────────┴───────────┘ │
    ╰──────────────────────────────────────────────────────────────────╯
    ```
    """
    if not is_rich_available():
        raise ImportError(
            "The function `print_prompt_completions_sample` requires the `rich` library. Please install it with "
            "`pip install rich`."
        )
    console = Console()
    table = Table(show_header=True, header_style="bold white", expand=True)

    # Add columns
    table.add_column("Prompt", style="bright_yellow")
    table.add_column("Completion", style="bright_green")
    for reward_name in rewards.keys():
        table.add_column(reward_name, style="bold cyan", justify="right")
    table.add_column("Advantage", style="bold magenta", justify="right")

    def format_entry(entry) -> Text:
        t = Text()
        if isinstance(entry, list) and all(isinstance(m, dict) for m in entry):
            for j, msg in enumerate(entry):
                role = msg.get("role", "")
                if "content" in msg:
                    # Chat message
                    t.append(f"{role.upper()}\n", style="bold red")
                    t.append(msg["content"])
                elif "name" in msg and "args" in msg:
                    # Tool call
                    t.append(f"{role.upper()}\n", style="bold red")
                    t.append(f"{msg['name']}({msg['args']})")
                else:
                    # Fallback
                    t.append(str(msg))
                if j < len(entry) - 1:
                    t.append("\n\n")
        else:
            t.append(str(entry))
        return t

    # Some basic input validation
    if num_samples is not None:
        if num_samples >= len(prompts):
            num_samples = None
        elif num_samples <= 0:
            return

    # Subsample data if num_samples is specified
    if num_samples is not None:
        indices = random.sample(range(len(prompts)), num_samples)
        prompts = [prompts[i] for i in indices]
        completions = [completions[i] for i in indices]
        rewards = {key: [val[i] for i in indices] for key, val in rewards.items()}
        advantages = [advantages[i] for i in indices]

    for i in range(len(prompts)):
        reward_values = [f"{rewards[key][i]:.2f}" for key in rewards.keys()]  # 2 decimals
        table.add_row(
            format_entry(prompts[i]),
            format_entry(completions[i]),
            *reward_values,
            f"{advantages[i]:.2f}",
        )
        table.add_section()  # Adds a separator between rows

    panel = Panel(table, expand=False, title=f"Step {step}", border_style="bold white")
    console.print(panel)


class RepeatSampler(Sampler):
    """
    Sampler that repeats the indices of a dataset in a structured manner.

    Args:
        data_source (`Sized`):
            Dataset to sample from.
        mini_repeat_count (`int`):
            Number of times to repeat each index per batch.
        batch_size (`int`, *optional*, defaults to `1`):
            Number of unique indices per batch.
        repeat_count (`int`, *optional*, defaults to `1`):
            Number of times to repeat the full sampling process.
        shuffle (`bool`, *optional*, defaults to `True`):
            Whether to shuffle the dataset.
        seed (`int`, *optional*):
            Random seed for reproducibility (only affects this sampler).

    Example:
    ```python
    >>> sampler = RepeatSampler(["a", "b", "c", "d", "e", "f", "g"], mini_repeat_count=2, batch_size=3, repeat_count=4)
    >>> list(sampler)
    [4, 4, 3, 3, 0, 0,
     4, 4, 3, 3, 0, 0,
     4, 4, 3, 3, 0, 0,
     4, 4, 3, 3, 0, 0,
     1, 1, 2, 2, 6, 6,
     1, 1, 2, 2, 6, 6,
     1, 1, 2, 2, 6, 6,
     1, 1, 2, 2, 6, 6]
    ```

    ```txt
    mini_repeat_count = 3
          -   -   -
         [0,  0,  0,  1,  1,  1,  2,  2,  2,  3,  3,  3,      |
          4,  4,  4,  5,  5,  5,  6,  6,  6,  7,  7,  7,      |
          8,  8,  8,  9,  9,  9, 10, 10, 10, 11, 11, 11,      |
                                                                repeat_count = 2
          0,  0,  0,  1,  1,  1,  2,  2,  2,  3,  3,  3,      |
          4,  4,  4,  5,  5,  5,  6,  6,  6,  7,  7,  7,      |
          8,  8,  8,  9,  9,  9, 10, 10, 10, 11, 11, 11, ...] |
          ---------   ---------   ---------   ---------
           ---------   ---------   ---------   ---------
            ---------   ---------   ---------   ---------
                         batch_size = 12
    ```
    """

    def __init__(
        self,
        data_source: Sized,
        mini_repeat_count: int,
        batch_size: int = 1,
        repeat_count: int = 1,
        shuffle: bool = True,
        seed: Optional[int] = None,
    ):
        self.data_source = data_source
        self.mini_repeat_count = mini_repeat_count
        self.batch_size = batch_size
        self.repeat_count = repeat_count
        self.num_samples = len(data_source)
        self.shuffle = shuffle
        self.seed = seed

        if shuffle:
            self.generator = torch.Generator()  # Create a local random generator
            if seed is not None:
                self.generator.manual_seed(seed)

    def __iter__(self):
        if self.shuffle:
            # E.g., [2, 4, 3, 1, 0, 6, 5] (num_samples = 7)
            indexes = torch.randperm(self.num_samples, generator=self.generator).tolist()
        else:
            indexes = list(range(self.num_samples))

        #    [2, 4, 3, 1, 0, 6, 5]
        # -> [[2, 4, 3], [1, 0, 6], [5]]  (batch_size = 3)
        indexes = [indexes[i : i + self.batch_size] for i in range(0, len(indexes), self.batch_size)]

        #    [[2, 4, 3], [1, 0, 6], [5]]
        # -> [[2, 4, 3], [1, 0, 6]]
        indexes = [chunk for chunk in indexes if len(chunk) == self.batch_size]

        for chunk in indexes:
            for _ in range(self.repeat_count):
                for index in chunk:
                    for _ in range(self.mini_repeat_count):
                        yield index

    def __len__(self) -> int:
        return (self.num_samples // self.batch_size) * self.batch_size * self.mini_repeat_count * self.repeat_count


# torch.nanstd doesn't exist, so we define it here
def nanstd(tensor: torch.Tensor) -> torch.Tensor:
    """
    Compute the standard deviation of a tensor, ignoring NaNs. This function only supports 1D tensors.

    Args:
        tensor (`torch.Tensor`):
            Input tensor of shape `(N,)`.

    Returns:
        `torch.Tensor`:
            Standard deviation of the tensor, ignoring NaNs.
    """
    variance = torch.nanmean((tensor - torch.nanmean(tensor, keepdim=True)) ** 2)  # Compute variance ignoring NaNs
    count = torch.sum(~torch.isnan(tensor))  # Count of non-NaN values
    variance *= count / (count - 1)  # Bessel's correction
    return torch.sqrt(variance)


def split_tensor_dict(
    tensor_dict: dict[str, Optional[torch.Tensor]], num_chunks: int
) -> list[dict[str, Optional[torch.Tensor]]]:
    """
    Splits a dictionary of tensors along the first dimension into `num_chunks` equal parts.

    Example:
    ```python
    >>> x = torch.arange(12).reshape(6, 2)
    >>> y = torch.arange(6).reshape(6, 1)
    >>> tensor_dict = {"x": x, "y": y}
    >>> split_tensor_dict(tensor_dict, 3)
    [
        {"x": tensor([[0, 1], [2, 3]]), "y": tensor([[0], [1]])},
        {"x": tensor([[4, 5], [6, 7]]), "y": tensor([[2], [3]])},
        {"x": tensor([[ 8,  9], [10, 11]]), "y": tensor([[4], [5]])}
    ]
    ```
    """
    first_tensor = next(tensor for tensor in tensor_dict.values() if tensor is not None)
    chunk_size = first_tensor.shape[0] // num_chunks
    chunks = []
    for i in range(num_chunks):
        chunk_dict = {}
        for key, tensor in tensor_dict.items():
            if tensor is not None and (isinstance(tensor, list) or tensor.ndim > 0):
                chunk_dict[key] = tensor[i * chunk_size : (i + 1) * chunk_size]
            elif tensor is not None and tensor.ndim == 0:
                chunk_dict[key] = tensor
            else:
                chunk_dict[key] = None
        chunks.append(chunk_dict)
    return chunks


def shuffle_sequence_dict(seq_dict: dict[str, Optional[Sequence]]) -> dict[str, Optional[Sequence]]:
    """
    Shuffles all sequence-like values in a dictionary along the first dimension in unison.

    Example:
    ```python
    >>> x = torch.arange(6).reshape(3, 2)
    >>> y = ["a", "b", "c"]
    >>> seq_dict = {"x": x, "y": y}
    >>> shuffle_sequence_dict(seq_dict)
    {'x': tensor([[2, 3],
                  [0, 1],
                  [4, 5]]),
     'y': ['b', 'a', 'c']}
    ```
    """
    # Determine batch size from the first non-None sequence
    batch_size = len(next(v for v in seq_dict.values() if v is not None))
    permutation = torch.randperm(batch_size)

    def permute(v: Optional[Sequence]) -> Optional[Sequence]:
        if v is None:
            return None
        if isinstance(v, torch.Tensor) and v.ndim == 0:
            return v
        if isinstance(v, torch.Tensor) and v.ndim >= 1:
            return v[permutation]
        return [v[i] for i in permutation]

    return {key: permute(val) for key, val in seq_dict.items()}


def nanmin(tensor: torch.Tensor) -> torch.Tensor:
    """
    Compute the minimum value of a tensor, ignoring NaNs. This function only supports 1D tensors.

    Args:
        tensor (`torch.Tensor`): Input tensor of shape `(N,)`.

    Returns:
        `torch.Tensor`: Minimum value of the tensor, ignoring NaNs. Returns NaN if all values are NaN.
    """
    if torch.isnan(tensor).all():
        return torch.tensor(float("nan"), dtype=tensor.dtype, device=tensor.device)
    return torch.min(tensor[~torch.isnan(tensor)])


def nanmax(tensor: torch.Tensor) -> torch.Tensor:
    """
    Compute the maximum value of a tensor, ignoring NaNs. This function only supports 1D tensors.

    Args:
        tensor (`torch.Tensor`): Input tensor of shape `(N,)`.

    Returns:
        `torch.Tensor`: Maximum value of the tensor, ignoring NaNs. Returns NaN if all values are NaN.
    """
    if torch.isnan(tensor).all():
        return torch.tensor(float("nan"), dtype=tensor.dtype, device=tensor.device)
    return torch.max(tensor[~torch.isnan(tensor)])


def identity(x):
    """Do we really need docs for this?"""
    return x


def split_pixel_values_by_grid(batch: dict[str, torch.Tensor]) -> dict[str, Union[torch.Tensor, list[torch.Tensor]]]:
    """
    Splits `batch["pixel_values"]` into a list of tensors based on the product of each row in `batch["image_grid_thw"]`
    and batch["num_images"] while keeping other entries unchanged.
    """
    if "image_grid_thw" not in batch or "pixel_values" not in batch or "num_images" not in batch:
        return batch

    lengths = batch["image_grid_thw"].prod(-1).tolist()  # [num_images]
    pixel_values = batch["pixel_values"]  # [total, feature_dim]

    if sum(lengths) != pixel_values.size(0):
        raise ValueError(f"Mismatch: sum(lengths) = {sum(lengths)} != pixel_values.size(0) = {pixel_values.size(0)}")

    boundaries = [0, *accumulate(batch["num_images"])]  # [3, 4, 5] -> [0, 3, 7, 12]
    sections = [sum(lengths[boundaries[i] : boundaries[i + 1]]) for i in range(len(batch["num_images"]))]
    split_values = list(torch.split(batch["pixel_values"], sections, dim=0))
    image_grid_thw = list(torch.split(batch["image_grid_thw"], batch["num_images"], dim=0))
    return {**batch, "pixel_values": split_values, "image_grid_thw": image_grid_thw}


def unsplit_pixel_values_by_grid(batch: dict[str, Union[torch.Tensor, list[torch.Tensor]]]) -> dict[str, torch.Tensor]:
    """
    Opposite of `split_pixel_values_by_grid`. Merges a list of tensors in `batch["pixel_values"]` back into a single
    tensor along the first dimension.
    """
    pixel_values = batch.get("pixel_values")
    if isinstance(pixel_values, list):
        merged = torch.cat(pixel_values, dim=0)
        batch = {**batch, "pixel_values": merged}

    image_grid_thw = batch.get("image_grid_thw")
    if isinstance(image_grid_thw, list):
        merged = torch.cat(image_grid_thw, dim=0)
        batch = {**batch, "image_grid_thw": merged}

    return batch


def truncate_with_protected_tokens(ids: list[int], target_length: int, protected_tokens: list[int]) -> list[int]:
    """
    Truncate list to target length while preserving protected tokens.

    Args:
<<<<<<< HEAD
        sequences (`list[int]`):
=======
        ids (`list[int]`):
>>>>>>> ea66a9e6
            Input sequence of token IDs.
        target_length (`int`):
            Desired length of the output sequence.
        protected_tokens (`list[int]`):
            List of token IDs that should be preserved in the output.

    Returns:
        `list[int]`: Truncated sequence.

    Raises:
        `ValueError`: If `len(protected_tokens ∩ seq) > target_length`.
    """
    protected_set = set(protected_tokens)
<<<<<<< HEAD

    # Count protected tokens
    num_protected = sum(1 for t in ids if t in protected_set)
    if num_protected > target_length:
        raise ValueError(
            f"target_length ({target_length}) is too small for the protected tokens ({num_protected} tokens). "
            f"Please increase target length to at least {num_protected} or disable truncation."
        )
    num_non_protected_needed = target_length - num_protected
    result = []

    # Iterate backward to select rightmost non-protected tokens
    for t in reversed(ids):
        if t in protected_set:
            result.append(t)
        elif num_non_protected_needed > 0:
            result.append(t)
            num_non_protected_needed -= 1
    # Reverse to restore original order
    return result[::-1]
=======

    # Count protected tokens
    num_protected = sum(1 for t in ids if t in protected_set)
    if num_protected > target_length:
        raise ValueError(
            f"target_length ({target_length}) is too small for the protected tokens ({num_protected} tokens). "
            f"Please increase target length to at least {num_protected} or disable truncation."
        )
    num_non_protected_needed = target_length - num_protected
    result = []

    # Iterate backward to select all protected tokens and rightmost non-protected tokens
    for t in reversed(ids):
        if t in protected_set:
            result.append(t)
        elif num_non_protected_needed > 0:
            result.append(t)
            num_non_protected_needed -= 1
    # Reverse to restore original order
    return result[::-1]


TListOrMapping = TypeVar("TListOrMapping", list, Mapping)


def remove_none_values(example: TListOrMapping) -> TListOrMapping:
    """
    Recursively removes entries with `None` values from a nested structure (list or dictionary).

    Args:
        example (`list` or `Mapping`):
            Input nested structure (list or dictionary) from which to remove `None`.

    Example:
    ```python
    >>> [
    ...     {
    ...         "a": {"aa": None, "ab": 1},
    ...         "b": "my_string",
    ...     }
    ... ]
    >>> remove_none_values(example)
    [{'a': {'ab': 1}, 'b': 'my_string'}]
    ```
    """
    if isinstance(example, list):
        return [remove_none_values(value) if isinstance(value, (dict, list)) else value for value in example]
    elif isinstance(example, Mapping):
        return {
            key: remove_none_values(value) if isinstance(value, (dict, list)) else value
            for key, value in example.items()
            if value is not None
        }
    else:
        raise TypeError("Input must be a list or a dictionary.")
>>>>>>> ea66a9e6


def create_model_from_path(model_id: str, **kwargs) -> PreTrainedModel:
    """
    Create a model from a given path using the specified initialization arguments.

    Args:
        model_id (`str`):
            Path to the model. Can be either a local directory or a model identifier from the Hugging Face Hub.
        kwargs (`dict`):
            Initialization keyword arguments to pass to the model's `from_pretrained` method. When `'dtype'` is
            specified, it can be either a `torch.dtype` or one of the strings: `'bfloat16'`, `'float16'`, `'float32'`,
            or `'auto'`.

    Returns:
        [`~transformers.PreTrainedModel`]:
            The instantiated model.
    """
    dtype = kwargs.get("dtype")
    if isinstance(dtype, torch.dtype) or dtype == "auto" or dtype is None:
        pass  # dtype is already a torch.dtype or "auto" or None
    elif isinstance(dtype, str) and dtype in ["bfloat16", "float16", "float32"]:
        kwargs["dtype"] = getattr(torch, dtype)
    else:
        raise ValueError(
            "Invalid `dtype` passed to the config. Expected either 'auto' or a string representing "
            f"a valid `torch.dtype` (e.g., 'float32'), but got {dtype}."
        )
    config = AutoConfig.from_pretrained(model_id)
    architecture = getattr(transformers, config.architectures[0])
    model = architecture.from_pretrained(model_id, **kwargs)
    return model<|MERGE_RESOLUTION|>--- conflicted
+++ resolved
@@ -1928,11 +1928,7 @@
     Truncate list to target length while preserving protected tokens.
 
     Args:
-<<<<<<< HEAD
-        sequences (`list[int]`):
-=======
         ids (`list[int]`):
->>>>>>> ea66a9e6
             Input sequence of token IDs.
         target_length (`int`):
             Desired length of the output sequence.
@@ -1946,28 +1942,6 @@
         `ValueError`: If `len(protected_tokens ∩ seq) > target_length`.
     """
     protected_set = set(protected_tokens)
-<<<<<<< HEAD
-
-    # Count protected tokens
-    num_protected = sum(1 for t in ids if t in protected_set)
-    if num_protected > target_length:
-        raise ValueError(
-            f"target_length ({target_length}) is too small for the protected tokens ({num_protected} tokens). "
-            f"Please increase target length to at least {num_protected} or disable truncation."
-        )
-    num_non_protected_needed = target_length - num_protected
-    result = []
-
-    # Iterate backward to select rightmost non-protected tokens
-    for t in reversed(ids):
-        if t in protected_set:
-            result.append(t)
-        elif num_non_protected_needed > 0:
-            result.append(t)
-            num_non_protected_needed -= 1
-    # Reverse to restore original order
-    return result[::-1]
-=======
 
     # Count protected tokens
     num_protected = sum(1 for t in ids if t in protected_set)
@@ -2023,7 +1997,6 @@
         }
     else:
         raise TypeError("Input must be a list or a dictionary.")
->>>>>>> ea66a9e6
 
 
 def create_model_from_path(model_id: str, **kwargs) -> PreTrainedModel:
