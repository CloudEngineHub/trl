--- conflicted
+++ resolved
@@ -13,10 +13,7 @@
 # limitations under the License.
 
 from dataclasses import dataclass, field
-<<<<<<< HEAD
-=======
 from typing import Any, Optional
->>>>>>> 1eff7da9
 
 from transformers import TrainingArguments
 
@@ -104,14 +101,9 @@
         },
     )
 
-<<<<<<< HEAD
-    max_length: int | None = field(
-        default=1024,
-=======
     # Parameters that control the model
     model_init_kwargs: Optional[dict[str, Any]] = field(
         default=None,
->>>>>>> 1eff7da9
         metadata={
             "help": "Keyword arguments for `AutoModelForCausalLM.from_pretrained`, used when the `model` argument of "
             "the `RewardTrainer` is provided as a string."
@@ -130,13 +122,6 @@
         default=True,
         metadata={"help": "Whether to disable dropout in the model."},
     )
-<<<<<<< HEAD
-    dataset_num_proc: int | None = field(
-        default=None,
-        metadata={"help": "Number of processes to use for processing the dataset."},
-    )
-    center_rewards_coefficient: float | None = field(
-=======
 
     # Parameters that control the data preprocessing
     dataset_num_proc: Optional[int] = field(
@@ -170,7 +155,6 @@
 
     # Parameters that control the training
     center_rewards_coefficient: Optional[float] = field(
->>>>>>> 1eff7da9
         default=None,
         metadata={
             "help": "Coefficient to incentivize the reward model to output mean-zero rewards (proposed by "
