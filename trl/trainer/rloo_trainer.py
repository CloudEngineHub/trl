--- conflicted
+++ resolved
@@ -1065,11 +1065,7 @@
         rewards_per_func = gather(rewards_per_func)
         return rewards_per_func
 
-<<<<<<< HEAD
-    def _generate(self, prompts: list[str], images: list | None):
-=======
     def _generate_single_turn(self, prompts: list[str], images: Optional[list]):
->>>>>>> 1eff7da9
         device = self.accelerator.device
 
         # If the prompts are conversational and the inputs contain images, we need to convert the prompts from
@@ -1397,19 +1393,11 @@
         completion_ids = pad(completion_ids, padding_value=self.pad_token_id, padding_side="right")
         completion_mask = pad(completion_mask, padding_value=0, padding_side="right")
 
-<<<<<<< HEAD
-        # Convert tensor to a list of lists of token IDs. This will be passed to the reward function, avoiding the need
-        # to re-tokenize completions if the reward is computed from tokens.
-        completion_ids_list = [
-            row[mask_row].tolist() for row, mask_row in zip(completion_ids, completion_mask.bool(), strict=True)
-        ]
-=======
         # If mask_truncated_completions is enabled, zero out truncated completions in completion_mask
         if self.mask_truncated_completions:
             eos_and_pad = [self.eos_token_id, self.pad_token_id]
             is_truncated = torch.tensor([ids[-1] not in eos_and_pad for ids in completion_ids_list], device=device)
             completion_mask = completion_mask * (~is_truncated).unsqueeze(1).int()
->>>>>>> 1eff7da9
 
         # Concatenate prompt_mask with completion_mask for logit computation
         prompt_completion_ids = torch.cat([prompt_ids, completion_ids], dim=1)  # (B, P+C)
