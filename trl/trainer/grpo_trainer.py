--- conflicted
+++ resolved
@@ -1271,7 +1271,6 @@
 
         else:
             # Regular generation path
-<<<<<<< HEAD
             self.processing_class.truncation_side = "left"
             generate_inputs = self.processing_class(
                 text=prompts_text,
@@ -1284,13 +1283,6 @@
                 **kwargs,
             )
             generate_inputs = super()._prepare_inputs(generate_inputs)
-=======
-            prompt_ids = prompt_inputs["input_ids"]
-            prompt_ids = [torch.tensor(ids, device=device) for ids in prompt_ids]
-            prompt_mask = [torch.ones_like(ids, dtype=torch.long) for ids in prompt_ids]
-            prompt_ids = pad(prompt_ids, padding_value=self.pad_token_id, padding_side="left")
-            prompt_mask = pad(prompt_mask, padding_value=0, padding_side="left")
->>>>>>> 5fca5b88
 
             with (
                 profiling_context(self, "transformers.generate"),
