--- conflicted
+++ resolved
@@ -785,7 +785,6 @@
                 lm_head.bias if hasattr(lm_head, "bias") else None,
             )
 
-<<<<<<< HEAD
             if self.aux_loss_enabled:
                 loss += self.aux_loss_coef * outputs.aux_loss
 
@@ -814,47 +813,23 @@
                 loss = loss_fct(logits, labels)
                 return loss
 
-            if self.is_encoder_decoder:
-                labels = concatenated_batch["concatenated_labels"].clone()
-            else:
-                labels = concatenated_batch["concatenated_input_ids"].clone()
-                attention_mask = concatenated_batch["concatenated_attention_mask"]
-                labels = torch.where(attention_mask == 1, labels, self.label_pad_token_id)
-
+            labels = concatenated_batch["concatenated_labels"].clone()
             chosen_nll_loss = cross_entropy_loss(all_logits[:len_chosen], labels[:len_chosen])
 
             all_logps = self.get_batch_logps(
                 all_logits,
-                concatenated_batch["concatenated_labels"],
+                labels,
                 average_log_prob=True,
                 is_encoder_decoder=self.is_encoder_decoder,
                 label_pad_token_id=self.label_pad_token_id,
             )
-=======
-        labels = concatenated_batch["concatenated_labels"].clone()
-        chosen_nll_loss = cross_entropy_loss(all_logits[:len_chosen], labels[:len_chosen])
-
-        all_logps = self.get_batch_logps(
-            all_logits,
-            labels,
-            average_log_prob=True,
-            is_encoder_decoder=self.is_encoder_decoder,
-            label_pad_token_id=self.label_pad_token_id,
-        )
->>>>>>> 88ad1a09
-
-            chosen_logps = all_logps[:len_chosen]
-            rejected_logps = all_logps[len_chosen:]
-
-<<<<<<< HEAD
-=======
-        if not self.is_encoder_decoder:
-            chosen_logits = all_logits[:len_chosen, :-1, :]
-            rejected_logits = all_logits[len_chosen:, :-1, :]
-        else:
->>>>>>> 88ad1a09
-            chosen_logits = all_logits[:len_chosen]
-            rejected_logits = all_logits[len_chosen:]
+
+            if not self.is_encoder_decoder:
+                chosen_logits = all_logits[:len_chosen, :-1, :]
+                rejected_logits = all_logits[len_chosen:, :-1, :]
+            else:
+                chosen_logits = all_logits[:len_chosen]
+                rejected_logits = all_logits[len_chosen:]
 
             if self.aux_loss_enabled:
                 return (
